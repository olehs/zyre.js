/*
 * Copyright (c) 2017 Sebastian Rager
 *
 * This Source Code Form is subject to the terms of the Mozilla Public
 * License, v. 2.0. If a copy of the MPL was not distributed with this
 * file, You can obtain one at http://mozilla.org/MPL/2.0/.
 */

const EventEmitter = require('events');
const { createDealer } = require('./zeromq');
const ZHelper = require('./zhelper');

const debug = ZHelper.debug('zyre:zyre_channel');

const ID_PREFIX = 1;

/**
 * ZyreChannel represents a channell between foreign peer and a node.
 *
 * @extends EventEmitter
 */
class ZyreChannel extends EventEmitter {
  constructor({ identity, originID, socket }) {
    super();
    this.identity = identity;
    this._peerIdentity = Buffer.concat([
      Buffer.from([ID_PREFIX]),
      Buffer.from(identity, 'hex'),
    ]);
    this._originID = originID;
    this._socket = socket;
    this.connected = false;
  }

  async connect(endpoint) {
<<<<<<< HEAD
    if (!this._connected) {
      this._socket = await createDealer({
=======
    if (!this._socket) {
      this._socket = new zeromq.Dealer({
>>>>>>> d3c3b836
        routingId: Buffer.concat([Buffer.from([ID_PREFIX]), this._originID]),
        linger: 0,
      });

      const receive = async () => {
        try {
          for (;;) {
            // eslint-disable-next-line no-await-in-loop
            const data = await this._socket.receive();
            if (!data || this._socket.closed) break;

            const [msg, frame] = data;
            /**
             * @event ZyreChannel#message
             * @property {Buffer} id - 16 byte UUID as Buffer with leading byte 01
             * @property {Buffer} msg - Message as binary Buffer
             * @property {Buffer} frame - Message content as binary Buffer
             */
            this.emit('message', this._peerIdentity, msg, frame);
          }
        } catch (e) {
          // ignore error on socket close
          if (!this._socket.closed || e.code !== 'EAGAIN') throw e;
        }
      };

      await this._socket.connect(endpoint);
      this._receive = receive();
      this.connected = true;
      debug(`connected to ${this.identity}`);
    }
  }

  async disconnect(endpoint) {
<<<<<<< HEAD
    if (!this._isRouter && typeof this._socket !== 'undefined') {
      await this._socket.disconnect(endpoint);
      await this._socket.close();
      await this._receive.catch(() => {});
=======
    if (this.connected) {
      try {
        await this._socket.disconnect(endpoint);
        await this._socket.close();
        await this._receive;
      } catch (err) {
        debug('disconnect error', err);
      }
>>>>>>> d3c3b836
      this._receive = undefined;
      this._socket = undefined;
      this.connected = false;

      debug(`disconnected from ${this.identity}`);
    }
  }

  async send(msg) {
    if (this._socket) {
      let data = msg;
      if (!this.connected) {
        if (!Array.isArray(data)) data = [data];
        data.unshift(this._peerIdentity);
      }

      await this._socket.send(data).catch((err) => {
        debug('send error', err);
      });
    }
  }
}

module.exports = ZyreChannel;<|MERGE_RESOLUTION|>--- conflicted
+++ resolved
@@ -33,13 +33,8 @@
   }
 
   async connect(endpoint) {
-<<<<<<< HEAD
-    if (!this._connected) {
+    if (!this._socket) {
       this._socket = await createDealer({
-=======
-    if (!this._socket) {
-      this._socket = new zeromq.Dealer({
->>>>>>> d3c3b836
         routingId: Buffer.concat([Buffer.from([ID_PREFIX]), this._originID]),
         linger: 0,
       });
@@ -74,12 +69,6 @@
   }
 
   async disconnect(endpoint) {
-<<<<<<< HEAD
-    if (!this._isRouter && typeof this._socket !== 'undefined') {
-      await this._socket.disconnect(endpoint);
-      await this._socket.close();
-      await this._receive.catch(() => {});
-=======
     if (this.connected) {
       try {
         await this._socket.disconnect(endpoint);
@@ -88,7 +77,6 @@
       } catch (err) {
         debug('disconnect error', err);
       }
->>>>>>> d3c3b836
       this._receive = undefined;
       this._socket = undefined;
       this.connected = false;
